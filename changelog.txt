--- conflicted
+++ resolved
@@ -1,12 +1,11 @@
-<<<<<<< HEAD
-2023/12/21 Alpha Update (v0.6.1):
- * Extraction directory now created in extract step of pipeline bug fix.
-=======
 2023/12/dd Alpha Update (v0.7.0):
  * New diagnostics PDF builder has been created. It can be imported through `from coppafish import BuildPDF`, then with 
     the notebook open as `nb`, it can be run by `BuildPDF(nb)`. It currently shows diagnostic plots for scale, extract, 
     filter and find_spots sections.
->>>>>>> 1973fbb4
+
+
+2023/12/21 Alpha Update (v0.6.1):
+ * Extraction directory now created in extract step of pipeline bug fix.
 
 
 2023/12/21 Alpha Update (v0.6.0):
