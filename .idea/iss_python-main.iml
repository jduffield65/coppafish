<?xml version="1.0" encoding="UTF-8"?>
<module type="PYTHON_MODULE" version="4">
  <component name="NewModuleRootManager">
<<<<<<< HEAD
<<<<<<< HEAD
<<<<<<< Updated upstream
    <content url="file://$MODULE_DIR$" />
    <orderEntry type="inheritedJdk" />
=======
    <content url="file://$MODULE_DIR$">
      <excludeFolder url="file://$MODULE_DIR$/venv" />
    </content>
    <orderEntry type="jdk" jdkName="Python 3.8 (coppafish) (2)" jdkType="Python SDK" />
>>>>>>> Stashed changes
=======
=======
>>>>>>> 2936ff8b
    <content url="file://$MODULE_DIR$" />
    <orderEntry type="jdk" jdkName="Python 3.9 (venv)" jdkType="Python SDK" />
>>>>>>> 15483a8e76a5245cf845c56ab64786b338d6525a
    <orderEntry type="sourceFolder" forTests="false" />
  </component>
  <component name="PackageRequirementsSettings">
    <option name="requirementsPath" value="" />
  </component>
  <component name="PyDocumentationSettings">
    <option name="format" value="GOOGLE" />
    <option name="myDocStringFormat" value="Google" />
  </component>
  <component name="TestRunnerService">
    <option name="PROJECT_TEST_RUNNER" value="py.test" />
  </component>
</module><|MERGE_RESOLUTION|>--- conflicted
+++ resolved
@@ -1,23 +1,14 @@
 <?xml version="1.0" encoding="UTF-8"?>
 <module type="PYTHON_MODULE" version="4">
   <component name="NewModuleRootManager">
-<<<<<<< HEAD
-<<<<<<< HEAD
-<<<<<<< Updated upstream
     <content url="file://$MODULE_DIR$" />
     <orderEntry type="inheritedJdk" />
-=======
     <content url="file://$MODULE_DIR$">
       <excludeFolder url="file://$MODULE_DIR$/venv" />
     </content>
     <orderEntry type="jdk" jdkName="Python 3.8 (coppafish) (2)" jdkType="Python SDK" />
->>>>>>> Stashed changes
-=======
-=======
->>>>>>> 2936ff8b
     <content url="file://$MODULE_DIR$" />
     <orderEntry type="jdk" jdkName="Python 3.9 (venv)" jdkType="Python SDK" />
->>>>>>> 15483a8e76a5245cf845c56ab64786b338d6525a
     <orderEntry type="sourceFolder" forTests="false" />
   </component>
   <component name="PackageRequirementsSettings">
