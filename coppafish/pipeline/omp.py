--- conflicted
+++ resolved
@@ -161,16 +161,9 @@
     for t in use_tiles:
         print(f"Tile {np.where(use_tiles == t)[0][0] + 1}/{len(use_tiles)}")
         
-<<<<<<< HEAD
-        # z_chunk_size = 4 if optimised else 1
-        z_chunk_size = 1
-        pixel_yxz_t, pixel_coefs_t = omp.get_pixel_coefs_yxz(nbp_basic, nbp_file, nbp_extract, config, int(t), use_z, 
-                                                             z_chunk_size, n_genes, transform, color_norm_factor[t],
-=======
         z_chunk_size = 1
         pixel_yxz_t, pixel_coefs_t = omp.get_pixel_coefs_yxz(nbp_basic, nbp_file, nbp_extract, config, int(t), use_z, 
                                                              z_chunk_size, n_genes, transform, color_norm_factor[t], 
->>>>>>> 2f281466
                                                              nbp.initial_intensity_thresh, bled_codes, dp_norm_shift)
 
         if spot_shape is None:
@@ -278,11 +271,7 @@
         in_tile = nbp.tile == t
         if np.sum(in_tile) > 0:
             nd_spot_colors_use[in_tile] = spot_colors.get_spot_colors(
-<<<<<<< HEAD
-                jnp.asarray(nbp.local_yxz[in_tile]), t, transform, nbp_file, nbp_basic, nbp_extract, 
-=======
                 jnp.asarray(nbp.local_yxz[in_tile]), t, transform, nbp_file, nbp_basic, nbp_extract
->>>>>>> 2f281466
             )[0]
             spot_colors_norm[in_tile] = nd_spot_colors_use[in_tile] / color_norm_factor[t]
     nbp.intensity = np.asarray(call_spots.get_spot_intensity(spot_colors_norm))
