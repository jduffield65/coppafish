import os
import numpy as np
from coppafish.robominnie import RoboMinnie
import warnings
import pytest


@pytest.mark.slow
def test_integration_001() -> None:
    """
    Summary of input data: random spots and pink noise.

    Includes anchor round, sequencing rounds, one tile.
    """
    output_dir = os.path.join(os.path.dirname(os.path.realpath(__file__)), 'integration_dir')
    if not os.path.isdir(output_dir):
        os.mkdir(output_dir)

    robominnie = RoboMinnie(include_presequence=False, include_dapi=False)
    robominnie.generate_gene_codes()
    robominnie.generate_pink_noise()
    robominnie.add_spots(n_spots=15_000)
    robominnie.save_raw_images(output_dir=output_dir, overwrite=True)
    robominnie.run_coppafish()

    print(robominnie.compare_spots('ref'))
    overall_score = robominnie.overall_score()
    print(f'Overall score: {round(overall_score*100, 1)}%')
    if overall_score < 0.75:
        warnings.warn(UserWarning('Integration test passed, but the overall OMP spots score is < 75%'))
    assert overall_score > 0.5, 'Integration reference spots score < 50%!'

    print(robominnie.compare_spots('omp'))
    overall_score = robominnie.overall_score()
    print(f'Overall score: {round(overall_score*100, 1)}%')
    if overall_score < 0.75:
        warnings.warn(UserWarning('Integration test passed, but the overall OMP spots score is < 75%'))
    del robominnie


@pytest.mark.slow
def test_integration_002() -> None:
    """
    Summary of input data: random spots and pink noise.

    Includes anchor round, DAPI image, presequence round, sequencing rounds, one tile.
    """
    output_dir = os.path.join(os.path.dirname(os.path.realpath(__file__)), 'integration_dir')
    if not os.path.isdir(output_dir):
        os.mkdir(output_dir)

    robominnie = RoboMinnie()
    robominnie.generate_gene_codes()
    robominnie.generate_pink_noise()
    # Add spots to DAPI image as larger spots
    robominnie.add_spots(n_spots=15_000, spot_size_pixels_dapi=np.array([9, 9, 9]), include_dapi=True, 
                         spot_amplitude_dapi=0.05)
    # robominnie.Generate_Random_Noise(noise_mean_amplitude=0, noise_std=0.0004, noise_type='normal')
    robominnie.save_raw_images(output_dir=output_dir, overwrite=True)
    robominnie.run_coppafish()

    robominnie.compare_spots('ref')
    overall_score = robominnie.overall_score()
    print(f'Overall score: {round(overall_score*100, 1)}%')
    if overall_score < 0.75:
        warnings.warn(UserWarning('Integration test passed, but the overall OMP spots score is < 75%'))
    assert overall_score > 0.5, 'Integration reference spots score < 50%!'

    robominnie.compare_spots('omp')
    overall_score = robominnie.overall_score()
    print(f'Overall score: {round(overall_score*100, 1)}%')
    if overall_score < 0.75:
        warnings.warn(UserWarning('Integration test passed, but the overall OMP spots score is < 75%'))
    del robominnie


@pytest.mark.slow
def test_integration_003() -> None:
    """
    Summary of input data: random spots and pink noise.

    Includes anchor, DAPI, presequencing round and sequencing rounds, `2` connected tiles, aligned along the x axis.
    """
    output_dir = os.path.join(os.path.dirname(os.path.realpath(__file__)), 'integration_dir')
    if not os.path.isdir(output_dir):
        os.mkdir(output_dir)

    robominnie = RoboMinnie(n_tiles_x=2)
    robominnie.generate_gene_codes()
    robominnie.generate_pink_noise()
    # Add spots to DAPI image as larger spots
    robominnie.add_spots(n_spots=25_000, include_dapi=True, spot_size_pixels_dapi=np.array([9, 9, 9]), 
                         spot_amplitude_dapi=0.05)
    robominnie.save_raw_images(output_dir=output_dir, overwrite=True)
    robominnie.run_coppafish()

    robominnie.compare_spots('ref')
    # Basic scoring system for integration test
    overall_score = robominnie.overall_score()
    print(f'Overall score: {round(overall_score*100, 1)}%')
    if overall_score < 0.75:
        warnings.warn(UserWarning('Integration test passed, but the overall OMP spots score is < 75%'))

    tps, wps, fps, fns = robominnie.compare_spots('omp')
    print(tps)
    print(wps)
    print(fps)
    print(fns)
    # Basic scoring system for integration test
    overall_score = robominnie.overall_score()
    print(f'Overall score: {round(overall_score*100, 1)}%')
    if overall_score < 0.75:
        warnings.warn(UserWarning('Integration test passed, but the overall OMP spots score is < 75%'))
    del robominnie


@pytest.mark.slow
def test_integration_004():
    """
    Summary of input data: random spots and pink noise.
    
    Includes anchor round, DAPI image, presequence round, sequencing rounds, one tile. No DAPI channel registration.
    """
    output_dir = os.path.join(os.path.dirname(os.path.realpath(__file__)), 'integration_dir')
    if not os.path.isdir(output_dir):
        os.mkdir(output_dir)

    robominnie = RoboMinnie()
    robominnie.generate_gene_codes()
    robominnie.generate_pink_noise()
    # Add spots to DAPI image as larger spots
    robominnie.add_spots(n_spots=15_000, spot_size_pixels_dapi=np.array([9, 9, 9]), include_dapi=True, 
                         spot_amplitude_dapi=0.05)
    # robominnie.Generate_Random_Noise(noise_mean_amplitude=0, noise_std=0.0004, noise_type='normal')
    robominnie.save_raw_images(output_dir=output_dir, overwrite=True, register_with_dapi=False)
    robominnie.run_coppafish()

    robominnie.compare_spots('ref')
    overall_score = robominnie.overall_score()
    print(f'Overall score: {round(overall_score*100, 1)}%')
    if overall_score < 0.75:
        warnings.warn(UserWarning('Integration test passed, but the overall OMP spots score is < 75%'))
    assert overall_score > 0.5, 'Integration reference spots score < 50%!'

    robominnie.compare_spots('omp')
    overall_score = robominnie.overall_score()
    print(f'Overall score: {round(overall_score*100, 1)}%')
    if overall_score < 0.75:
        warnings.warn(UserWarning('Integration test passed, but the overall OMP spots score is < 75%'))
    del robominnie


@pytest.mark.slow
def test_bg_subtraction():
    output_dir = os.path.join(os.path.dirname(os.path.realpath(__file__)), 'integration_dir')
    if not os.path.isdir(output_dir):
        os.mkdir(output_dir)
    
    rng = np.random.RandomState(0)

    robominnie = RoboMinnie(brightness_scale_factor=2 * (0.1 + rng.rand(1, 9, 8)))
    robominnie.generate_gene_codes()
    robominnie.generate_pink_noise()
    robominnie.add_spots(n_spots=15_000, gene_efficiency=0.5 * (rng.rand(15, 8) + 1), 
                         background_offset=1e-7*rng.rand(15_000, 7), include_dapi=True, 
                         spot_size_pixels_dapi=np.asarray([5, 5, 5]))
    robominnie.save_raw_images(output_dir=output_dir, overwrite=True)
    robominnie.run_coppafish()

    print(robominnie.compare_spots('ref'))
    overall_score = robominnie.overall_score()
    print(f'Overall score: {round(overall_score*100, 1)}%')
    if overall_score < 0.75:
        warnings.warn(UserWarning('Integration test passed, but the overall OMP spots score is < 75%'))
    assert overall_score > 0.5, 'Integration reference spots score < 50%!'

    print(robominnie.compare_spots('omp'))
    overall_score = robominnie.overall_score()
    print(f'Overall score: {round(overall_score*100, 1)}%')
    if overall_score < 0.75:
        warnings.warn(UserWarning('Integration test passed, but the overall OMP spots score is < 75%'))
    del robominnie


if __name__ == '__main__':
<<<<<<< HEAD
    test_integration_003()
=======
    test_bg_subtraction()
>>>>>>> efe8dd6a
<|MERGE_RESOLUTION|>--- conflicted
+++ resolved
@@ -183,8 +183,4 @@
 
 
 if __name__ == '__main__':
-<<<<<<< HEAD
-    test_integration_003()
-=======
-    test_bg_subtraction()
->>>>>>> efe8dd6a
+    test_integration_003()