--- conflicted
+++ resolved
@@ -13,15 +13,4 @@
     if not os.path.isfile(robominnie_notebook):
         assert False, f"Could not find robominnie notebook at\n\t{robominnie_notebook}.\nRun an integration test first"
 
-<<<<<<< HEAD
-    # nb = Notebook(robominnie_notebook)
-    # BuildPDF(nb)
-
-    nb = Notebook("/home/paul/Documents/coppafish/dante/output/notebook.npz")
-    BuildPDF(
-        nb,
-        output_path="/home/paul/Documents/coppafish/my_branch/coppafish/coppafish/robominnie/test/integration_dir/output_coppafish/diagnostics.pdf",
-    )
-=======
-    BuildPDF(robominnie_notebook, auto_open=False)
->>>>>>> 309b58c9
+    BuildPDF(robominnie_notebook, auto_open=False)