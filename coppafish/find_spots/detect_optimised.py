--- conflicted
+++ resolved
@@ -1,12 +1,7 @@
 import warnings
 from typing import Optional, Tuple, List
 import numpy as np
-<<<<<<< HEAD
 import jax as _ # must import jax for non-jax pipeline to work
-=======
-import jax
-from jax import numpy as jnp
->>>>>>> 2f281466
 
 from . import detect
 from .. import utils
@@ -84,19 +79,9 @@
     consider_intensity = image[consider_yxz]
     consider_yxz = list(consider_yxz)
 
-<<<<<<< HEAD
     paddings = np.asarray([(pad_size_y, pad_size_y), (pad_size_x, pad_size_x), (pad_size_z, pad_size_z)])[:image.ndim]
     keep = np.asarray(detect.get_local_maxima(image, np.asarray(se_shifts), paddings, np.asarray(consider_yxz), 
                                                np.asarray(consider_intensity)))
-=======
-    paddings = jnp.asarray([(pad_size_y, pad_size_y), (pad_size_x, pad_size_x), (pad_size_z, pad_size_z)])[:image.ndim]
-    keep = np.asarray(
-        get_local_maxima_jax(
-            image, jnp.asarray(se_shifts), paddings, jnp.asarray(consider_yxz), jnp.asarray(consider_intensity)
-        ), 
-        dtype=bool, 
-    )
->>>>>>> 2f281466
     if remove_duplicates:
         peak_intensity = np.round(consider_intensity[keep]).astype(int)
     else:
