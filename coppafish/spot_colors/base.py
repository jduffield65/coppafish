--- conflicted
+++ resolved
@@ -43,11 +43,7 @@
 
 def get_spot_colors(yxz_base: np.ndarray, t: int, transforms: np.ndarray, nbp_file: NotebookPage,
                     nbp_basic: NotebookPage, nbp_extract: NotebookPage, use_rounds: Optional[List[int]] = None,
-<<<<<<< HEAD
-                    use_channels: Optional[List[int]] = None, return_in_bounds: bool = False
-=======
                     use_channels: Optional[List[int]] = None, return_in_bounds: bool = False, 
->>>>>>> 2f281466
                     ) -> Union[np.ndarray, Tuple[np.ndarray, np.ndarray]]:
     """
     Takes some spots found on the reference round, and computes the corresponding spot intensity
@@ -97,11 +93,7 @@
             integer nan. It will be `invalid_value` if the registered coordinate of spot `s` is outside the tile in 
             round `r`, channel `c`.
     """
-<<<<<<< HEAD
-    bg_scale = nbp_extract.bg_scale
-=======
     bg_scale = nbp_extract.bg_scale    
->>>>>>> 2f281466
     if bg_scale is not None:
         assert nbp_basic.use_preseq, "Can't subtract background if preseq round doesn't exist!"
         use_bg = True
